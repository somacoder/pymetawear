--- conflicted
+++ resolved
@@ -9,15 +9,9 @@
 from ctypes import cdll
 
 # Version information.
-<<<<<<< HEAD
-__version__ = '0.3.0a1'
+__version__ = '0.3.1.dev1'
 version = __version__  # backwards compatibility name
-version_info = (0, 3, 0, 'a1')
-=======
-__version__ = '0.3.0'
-version = __version__  # backwards compatibility name
-version_info = (0, 3, 0)
->>>>>>> 7c7a45ff
+version_info = (0, 3, 1, 'dev1')
 
 if os.environ.get('METAWEAR_LIB_SO_NAME') is not None:
     libmetawear = cdll.LoadLibrary(os.environ["METAWEAR_LIB_SO_NAME"])
