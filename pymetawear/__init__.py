# -*- coding: utf-8 -*-
"""Release data for the PyMetaWear project."""

# -----------------------------------------------------------------------------
#  Copyright (c) 2016, Nedomkull Mathematical Modeling AB.
# -----------------------------------------------------------------------------

import os
from ctypes import cdll, c_longlong
from pymetawear.mbientlab.metawear.core import Fn_DataPtr, Fn_VoidPtr_Int
from pymetawear.mbientlab.metawear.functions import setup_libmetawear
from pymetawear.utils import IS_64_BIT

# Version information.
<<<<<<< HEAD
__version__ = '0.5.0rc1'
version = __version__  # backwards compatibility name
version_info = (0, 5, 0, 'rc1')
=======
__version__ = '0.5.1'
version = __version__  # backwards compatibility name
version_info = (0, 5, 1)
>>>>>>> d701ac28

if os.environ.get('METAWEAR_LIB_SO_NAME') is not None:
    libmetawear = cdll.LoadLibrary(os.environ["METAWEAR_LIB_SO_NAME"])
else:
    libmetawear = cdll.LoadLibrary(
        os.path.join(os.path.abspath(os.path.dirname(__file__)),
                     'libmetawear.so'))

setup_libmetawear(libmetawear)

# Alleviating Segfault causing pointer errors in 64-bit Python.
if IS_64_BIT:
    libmetawear.mbl_mw_datasignal_subscribe.argtypes = [c_longlong, Fn_DataPtr]
    libmetawear.mbl_mw_datasignal_unsubscribe.argtypes = [c_longlong, ]
    libmetawear.mbl_mw_datasignal_log.argtypes = [c_longlong, Fn_DataPtr]
    libmetawear.mbl_mw_datasignal_read.argtypes = [c_longlong]<|MERGE_RESOLUTION|>--- conflicted
+++ resolved
@@ -12,15 +12,9 @@
 from pymetawear.utils import IS_64_BIT
 
 # Version information.
-<<<<<<< HEAD
-__version__ = '0.5.0rc1'
-version = __version__  # backwards compatibility name
-version_info = (0, 5, 0, 'rc1')
-=======
 __version__ = '0.5.1'
 version = __version__  # backwards compatibility name
 version_info = (0, 5, 1)
->>>>>>> d701ac28
 
 if os.environ.get('METAWEAR_LIB_SO_NAME') is not None:
     libmetawear = cdll.LoadLibrary(os.environ["METAWEAR_LIB_SO_NAME"])
